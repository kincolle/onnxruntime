--- conflicted
+++ resolved
@@ -293,11 +293,7 @@
             }
 
             // log size of activation. Keep it commented out for now to avoid log flooding.
-<<<<<<< HEAD
-            VLOGS(session_state_.Logger(), 1) << "**** Allocated memory for activations, size: " << mem_patterns_->patterns[i].PeakSize();
-=======
             // VLOGS(session_state_.Logger(), 1) << "**** Allocated memory for activations, size: " <<mem_patterns_->patterns[i].PeakSize();
->>>>>>> 9ec6da1e
           }
         }
       }
